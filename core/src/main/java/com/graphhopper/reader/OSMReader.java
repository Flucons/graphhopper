/*
 *  Licensed to GraphHopper and Peter Karich under one or more contributor
 *  license agreements. See the NOTICE file distributed with this work for 
 *  additional information regarding copyright ownership.
 * 
 *  GraphHopper licenses this file to you under the Apache License, 
 *  Version 2.0 (the "License"); you may not use this file except in 
 *  compliance with the License. You may obtain a copy of the License at
 * 
 *       http://www.apache.org/licenses/LICENSE-2.0
 * 
 *  Unless required by applicable law or agreed to in writing, software
 *  distributed under the License is distributed on an "AS IS" BASIS,
 *  WITHOUT WARRANTIES OR CONDITIONS OF ANY KIND, either express or implied.
 *  See the License for the specific language governing permissions and
 *  limitations under the License.
 */
package com.graphhopper.reader;

import com.graphhopper.coll.GHLongIntBTree;
import com.graphhopper.coll.LongIntMap;
import com.graphhopper.routing.util.EncodingManager;
import com.graphhopper.storage.DataAccess;
import com.graphhopper.storage.Directory;
import com.graphhopper.storage.GraphStorage;
import com.graphhopper.util.*;
import static com.graphhopper.util.Helper.*;
import com.graphhopper.util.shapes.GHPoint;
import java.io.*;

import gnu.trove.list.TLongList;
import gnu.trove.list.array.TLongArrayList;
<<<<<<< HEAD
import gnu.trove.map.hash.TLongLongHashMap;
import java.util.*;
=======
import gnu.trove.map.TLongLongMap;
import gnu.trove.map.hash.TLongLongHashMap;
import java.util.ArrayList;
import java.util.Collection;
import java.util.List;
>>>>>>> d98914cf
import org.slf4j.Logger;
import org.slf4j.LoggerFactory;

/**
 * This class parses an OSM xml or pbf file and creates a graph from it. It does so in a two phase
 * parsing processes in order to reduce memory usage compared to a single parsing processing.
 * <p/>
 * 1. a) Reads ways from OSM file and stores all associated node ids in osmNodeIdToIndexMap. If a
 * node occurs once it is a pillar node and if more it is a tower node, otherwise
 * osmNodeIdToIndexMap returns EMPTY.
 * <p>
 * 1. b) Reads relations from OSM file. In case that the relation is a route relation, it stores
 * specific relation attributes required for routing into osmWayIdToRouteWeigthMap for all the ways
 * of the relation.
 * <p/>
 * 2.a) Reads nodes from OSM file and stores lat+lon information either into the intermediate
 * datastructure for the pillar nodes (pillarLats/pillarLons) or, if a tower node, directly into the
 * graphStorage via setLatitude/setLongitude. It can also happen that a pillar node needs to be
 * transformed into a tower node e.g. via barriers or different speed values for one way.
 * <p/>
 * 2.b) Reads ways OSM file and creates edges while calculating the speed etc from the OSM tags.
 * When creating an edge the pillar node information from the intermediate datastructure will be
 * stored in the way geometry of that edge.
 * <p/>
 * @author Peter Karich
 */
public class OSMReader
{
    protected static final int EMPTY = -1;
    // pillar node is >= 3
    protected static final int PILLAR_NODE = 1;
    // tower node is <= -3
    protected static final int TOWER_NODE = -2;
    private static final Logger logger = LoggerFactory.getLogger(OSMReader.class);
    private long locations;
    private long skippedLocations;
    private final GraphStorage graphStorage;
    private EncodingManager encodingManager = null;
    private int workerThreads = -1;
    private boolean enableInstructions = true;
    protected final Directory dir;
    protected long zeroCounter = 0;
    protected final long expectedNodes;
    // Using the correct Map<Long, Integer> is hard. We need a memory efficient and fast solution for big data sets!
    //
    // very slow: new SparseLongLongArray
    // only append and update possible (no unordered storage like with this doubleParse): new OSMIDMap
    // same here: not applicable as ways introduces the nodes in 'wrong' order: new OSMIDSegmentedMap
    // memory overhead due to open addressing and full rehash:
    //        nodeOsmIdToIndexMap = new BigLongIntMap(expectedNodes, EMPTY);
    // smaller memory overhead for bigger data sets because of avoiding a "rehash"
    // remember how many times a node was used to identify tower nodes
<<<<<<< HEAD
    private LongIntMap osmNodeIdToIndexMap;
    private TLongLongHashMap osmNodeIdToNodeFlagsMap;
    private TLongLongHashMap osmWayIdToRouteWeightMap;
=======
    private LongIntMap osmNodeIdToInternalIdMap;
    private TLongLongMap osmNodeIdToNodeFlagsMap;
>>>>>>> d98914cf
    private final TLongList barrierNodeIDs = new TLongArrayList();
    protected DataAccess pillarLats;
    protected DataAccess pillarLons;
    private final DistanceCalc distCalc = new DistanceCalcEarth();
    private final DouglasPeucker simplifyAlgo = new DouglasPeucker();
    private int nextTowerId = 0;
    private int nextPillarId = 0;
    // negative but increasing to avoid clash with custom created OSM files
    private long newUniqueOSMId = -Long.MAX_VALUE;
    private boolean exitOnlyPillarNodeException = true;

    public OSMReader( GraphStorage storage, long expectedCap )
    {
        this.graphStorage = storage;
        this.expectedNodes = expectedCap;

<<<<<<< HEAD
        osmNodeIdToIndexMap = new GHLongIntBTree(200);
        osmNodeIdToNodeFlagsMap = new TLongLongHashMap(200, .5f, 0, 0);
        osmWayIdToRouteWeightMap = new TLongLongHashMap(200, .5f, 0, 0);
=======
        osmNodeIdToNodeFlagsMap = new TLongLongHashMap(200);
        osmNodeIdToInternalIdMap = new GHLongIntBTree(200);
>>>>>>> d98914cf

        dir = graphStorage.getDirectory();
        pillarLats = dir.find("tmpLatitudes");
        pillarLons = dir.find("tmpLongitudes");
        pillarLats.create(Math.max(expectedCap, 100));
        pillarLons.create(Math.max(expectedCap, 100));
    }

    public void doOSM2Graph( File osmFile ) throws IOException
    {
        if (encodingManager == null)
            throw new IllegalStateException("Encoding manager not set.");

        StopWatch sw1 = new StopWatch().start();
        preProcess(osmFile);
        sw1.stop();

        StopWatch sw2 = new StopWatch().start();
        writeOsm2Graph(osmFile);
        sw2.stop();

        logger.info("time(pass1): " + (int) sw1.getSeconds() + " pass2: " + (int) sw2.getSeconds()
                + " total:" + ((int) (sw1.getSeconds() + sw2.getSeconds())));
    }

    /**
     * Preprocessing of OSM file to select nodes which are used for highways. This allows a more
     * compact graph data structure.
     */
    void preProcess( File osmFile )
    {
        OSMInputFile in = null;
        try
        {
            in = new OSMInputFile(osmFile).setWorkerThreads(workerThreads).open();

<<<<<<< HEAD
            long tmpWayCounter = 1;
            long tmpRelationCounter = 1;

=======
            long tmpCounter = 1;
>>>>>>> d98914cf
            OSMElement item;
            while ((item = in.getNext()) != null)
            {
                if (item.isType(OSMElement.WAY))
                {
                    final OSMWay way = (OSMWay) item;
                    boolean valid = filterWay(way);
                    if (valid)
                    {
                        TLongList wayNodes = way.getNodes();
                        int s = wayNodes.size();
                        for (int index = 0; index < s; index++)
                        {
                            prepareHighwayNode(wayNodes.get(index));
                        }

                        if (++tmpWayCounter % 500000 == 0)
                        {
                            logger.info(nf(tmpWayCounter) + " (preprocess), osmIdMap:"
                                    + nf(getNodeMap().getSize()) + " (" + getNodeMap().getMemoryUsage() + "MB) "
                                    + Helper.getMemInfo());
                        }
                    }
                }
                if (item.isType(OSMElement.RELATION))
                {
                    final OSMRelation relation = (OSMRelation) item;
                    if (!relation.isMetaRelation() && relation.hasTag("type", "route"))
                    {
                        prepareWaysWithRelationInfo(relation);
                    }

                    if (++tmpRelationCounter % 50000 == 0)
                    {
                        logger.info(nf(tmpRelationCounter) + " (preprocess), osmWayMap:"
                                + nf(getRelFlagsMap().size()) + Helper.getMemInfo());
                    }

                }
            }
        } catch (Exception ex)
        {
            throw new RuntimeException("Problem while parsing file", ex);
        } finally
        {
            Helper.close(in);
        }
    }

    /**
     * Filter ways but do not analyze properties wayNodes will be filled with participating node
     * ids.
     * <p/>
     * @return true the current xml entry is a way entry and has nodes
     */
    boolean filterWay( OSMWay item )
    {
        // ignore broken geometry
        if (item.getNodes().size() < 2)
            return false;

        // ignore multipolygon geometry
        if (!item.hasTags())
            return false;

        return encodingManager.acceptWay(item) > 0;
    }

    /**
     * Creates the edges and nodes files from the specified osm file.
     */
    private void writeOsm2Graph( File osmFile )
    {
        int tmp = (int) Math.max(getNodeMap().getSize() / 50, 100);
        logger.info("creating graph. Found nodes (pillar+tower):" + nf(getNodeMap().getSize()) + ", " + Helper.getMemInfo());
        graphStorage.create(tmp);
        long wayStart = -1;
        long relationStart = -1;
        long counter = 1;
        OSMInputFile in = null;
        try
        {
            in = new OSMInputFile(osmFile).setWorkerThreads(workerThreads).open();
            LongIntMap nodeFilter = getNodeMap();

            OSMElement item;
            while ((item = in.getNext()) != null)
            {
                switch (item.getType())
                {
                    case OSMElement.NODE:
                        if (nodeFilter.get(item.getId()) != -1)
                        {
                            processNode((OSMNode) item);
                        }
                        break;

                    case OSMElement.WAY:
                        if (wayStart < 0)
                        {
                            logger.info(nf(counter) + ", now parsing ways");
                            wayStart = counter;
                        }
                        processWay((OSMWay) item);
                        break;
                    case OSMElement.RELATION:
                        if (relationStart < 0)
                        {
                            logger.info(nf(counter) + ", now parsing relations");
                            relationStart = counter;
                        }
                        processRelation((OSMRelation) item);
                        break;
                }
                if (++counter % 5000000 == 0)
                {
                    logger.info(nf(counter) + ", locs:" + nf(locations)
                            + " (" + skippedLocations + ") " + Helper.getMemInfo());
                }
            }

            // logger.info("storage nodes:" + storage.nodes() + " vs. graph nodes:" + storage.getGraph().nodes());
        } catch (Exception ex)
        {
            throw new RuntimeException("Couldn't process file " + osmFile, ex);
        } finally
        {
            Helper.close(in);
        }

        finishedReading();
        if (graphStorage.getNodes() == 0)
            throw new IllegalStateException("osm must not be empty. read " + counter + " lines and " + locations + " locations");
    }

    /**
     * Process properties, encode flags and create edges for the way.
     */
<<<<<<< HEAD
    void processWay( OSMWay way ) throws XMLStreamException
=======
    void processWay( OSMWay way )
>>>>>>> d98914cf
    {
        if (way.getNodes().size() < 2)
            return;

        // ignore multipolygon geometry
        if (!way.hasTags())
            return;

<<<<<<< HEAD
        long includeWay = encodingManager.accept(way);
=======
        long includeWay = encodingManager.acceptWay(way);
>>>>>>> d98914cf
        if (includeWay == 0)
            return;

        long relationFlags = getRelFlagsMap().get(way.getId());

        // estimate length of the track e.g. for ferry speed calculation
        TLongList osmNodeIds = way.getNodes();
        if (osmNodeIds.size() > 1)
        {
            int first = getNodeMap().get(osmNodeIds.get(0));
            int last = getNodeMap().get(osmNodeIds.get(osmNodeIds.size() - 1));
            double firstLat = getTmpLatitude(first), firstLon = getTmpLongitude(first);
            double lastLat = getTmpLatitude(last), lastLon = getTmpLongitude(last);
            if (firstLat != Double.NaN && firstLon != Double.NaN
                    && lastLat != Double.NaN && lastLon != Double.NaN)
            {
                double estimatedDist = distCalc.calcDist(firstLat, firstLon, lastLat, lastLon);
                way.setInternalTag("estimated_distance", estimatedDist);
                way.setInternalTag("estimated_center", new GHPoint((firstLat + lastLat) / 2, (firstLon + lastLon) / 2));
            }
        }

<<<<<<< HEAD
        long flags = encodingManager.handleWayTags(way, includeWay, relationFlags);
        if (flags == 0)
=======
        long wayFlags = encodingManager.handleWayTags(includeWay, way);
        if (wayFlags == 0)
>>>>>>> d98914cf
            return;

        List<EdgeIteratorState> createdEdges = new ArrayList<EdgeIteratorState>();
        // look for barriers along the way
        final int size = osmNodeIds.size();
        int lastBarrier = -1;
        for (int i = 0; i < size; i++)
        {
<<<<<<< HEAD
            final long nodeId = osmNodeIds.get(i);
            long nodeFlags = getNodeFlagsMap().get(nodeId);
            // barrier was spotted and way is otherwise passable for that mode of travel
            if (nodeFlags > 0 && (nodeFlags & flags) > 0)
            {
                // remove barrier to avoid duplicates
                getNodeFlagsMap().put(nodeId, 0);

                // create shadow node copy for zero length edge
                long newNodeId = addBarrierNode(nodeId);

                if (i > 0)
=======
            long nodeId = osmNodeIds.get(i);
            long nodeFlags = getNodeFlagsMap().get(nodeId);
            // barrier was spotted and way is otherwise passable for that mode of travel
            if (nodeFlags > 0)
            {
                if ((nodeFlags & wayFlags) > 0)
>>>>>>> d98914cf
                {
                    // remove barrier to avoid duplicates
                    getNodeFlagsMap().put(nodeId, 0);

                    // create shadow node copy for zero length edge
                    long newNodeId = addBarrierNode(nodeId);
                    if (i > 0)
                    {
<<<<<<< HEAD
                        lastBarrier = 0;
                    }
                    // add way up to barrier shadow node
                    long transfer[] = osmNodeIds.toArray(lastBarrier, i - lastBarrier + 1);
                    transfer[transfer.length - 1] = newNodeId;
                    TLongList partIds = new TLongArrayList(transfer);
                    createdEdges.addAll(addOSMWay(partIds, flags));

                    // create zero length edge for barrier
                    createdEdges.addAll(addBarrierEdge(newNodeId, nodeId, flags, nodeFlags));
                } else
                {
                    // run edge from real first node to shadow node
                    createdEdges.addAll(addBarrierEdge(nodeId, newNodeId, flags, nodeFlags));
=======
                        // start at beginning of array if there was no previous barrier
                        if (lastBarrier < 0)
                            lastBarrier = 0;

                        // add way up to barrier shadow node
                        long transfer[] = osmNodeIds.toArray(lastBarrier, i - lastBarrier + 1);
                        transfer[transfer.length - 1] = newNodeId;
                        TLongList partIds = new TLongArrayList(transfer);
                        createdEdges.addAll(addOSMWay(partIds, wayFlags));

                        // create zero length edge for barrier
                        createdEdges.addAll(addBarrierEdge(newNodeId, nodeId, wayFlags, nodeFlags));
                    } else
                    {
                        // run edge from real first node to shadow node
                        createdEdges.addAll(addBarrierEdge(nodeId, newNodeId, wayFlags, nodeFlags));
>>>>>>> d98914cf

                        // exchange first node for created barrier node
                        osmNodeIds.set(0, newNodeId);
                    }
                    // remember barrier for processing the way behind it
                    lastBarrier = i;
                }
            } else if (nodeFlags < 0)
            {
                wayFlags = encodingManager.applyNodeFlags(wayFlags, -nodeFlags);
            }
        }

        // just add remainder of way to graph if barrier was not the last node
        if (lastBarrier >= 0)
        {
            if (lastBarrier < size - 1)
            {
                long transfer[] = osmNodeIds.toArray(lastBarrier, size - lastBarrier);
                TLongList partNodeIds = new TLongArrayList(transfer);
                createdEdges.addAll(addOSMWay(partNodeIds, wayFlags));
            }
        } else
        {
            // no barriers - simply add the whole way
            createdEdges.addAll(addOSMWay(way.getNodes(), wayFlags));
        }
        if (enableInstructions)
        {
            // String wayInfo = encodingManager.getWayInfo(way);
            // http://wiki.openstreetmap.org/wiki/Key:name
            String name = fixWayName(way.getTag("name"));
            // http://wiki.openstreetmap.org/wiki/Key:ref
            String refName = fixWayName(way.getTag("ref"));
            if (!Helper.isEmpty(refName))
            {
                if (Helper.isEmpty(name))
                {
                    name = refName;
                } else
                {
                    name += ", " + refName;
                }
            }

            for (EdgeIteratorState iter : createdEdges)
            {
                iter.setName(name);
            }
        }
    }

    public void processRelation( OSMRelation relation ) throws XMLStreamException
    {
    }

    // TODO remove this ugly stuff via better preparsing phase! E.g. putting every tags etc into a helper file!
    double getTmpLatitude( int id )
    {
        if (id == EMPTY)
            return Double.NaN;
        if (id < TOWER_NODE)
        {
            // tower node
            id = -id - 3;
            return graphStorage.getLatitude(id);
        } else if (id > -TOWER_NODE)
        {
            // pillar node
            id = id - 3;
            return pillarLats.getInt(id * 4L);
        } else
            // e.g. if id is not handled from preparse (e.g. was ignored via isInBounds)
            return Double.NaN;
    }

    double getTmpLongitude( int id )
    {
        if (id == EMPTY)
            return Double.NaN;
        if (id < TOWER_NODE)
        {
            // tower node
            id = -id - 3;
            return graphStorage.getLongitude(id);
        } else if (id > -TOWER_NODE)
        {
            // pillar node
            id = id - 3;
            return pillarLons.getInt(id * 4L);
        } else
            // e.g. if id is not handled from preparse (e.g. was ignored via isInBounds)
            return Double.NaN;
    }

    static String fixWayName( String str )
    {
        if (str == null)
            return "";
        return str.replaceAll(";[ ]*", ", ");
    }

    private void processNode( OSMNode node )
    {
        if (isInBounds(node))
        {
            addNode(node);

            // analyze node tags for barriers
            if (node.hasTags())
            {
                long nodeFlags = encodingManager.analyzeNode(node);
                if (nodeFlags != 0)
                    getNodeFlagsMap().put(node.getId(), nodeFlags);
            }

            locations++;
        } else
        {
            skippedLocations++;
        }
    }

    boolean addNode( OSMNode node )
    {
        int nodeType = getNodeMap().get(node.getId());
        if (nodeType == EMPTY)
            return false;

        double lat = node.getLat();
        double lon = node.getLon();
        if (nodeType == TOWER_NODE)
        {
            addTowerNode(node.getId(), lat, lon);
        } else if (nodeType == PILLAR_NODE)
        {
            int tmp = nextPillarId * 4;
            pillarLats.incCapacity(tmp + 4);
            pillarLats.setInt(tmp, Helper.degreeToInt(lat));
            pillarLons.incCapacity(tmp + 4);
            pillarLons.setInt(tmp, Helper.degreeToInt(lon));
            getNodeMap().put(node.getId(), nextPillarId + 3);
            nextPillarId++;
        }
        return true;
    }

<<<<<<< HEAD
    void prepareWaysWithRelationInfo( OSMRelation osmRelation )
    {
        // is there at least one tag interesting for the registed encoders?
        if (encodingManager.handleRelationTags(osmRelation, 0) == 0)
            return;

        int size = osmRelation.getMembers().size();
        for (int index = 0; index < size; index++)
        {
            OSMRelation.Member member = osmRelation.getMembers().get(index);
            if (member.type() != OSMRelation.Member.WAY)
                continue;

            long osmId = member.ref();
            long oldRelationFlags = getRelFlagsMap().get(osmId);

            // Check if our new code is better comparated to the the last occured before            
            long newRelationFlags = encodingManager.handleRelationTags(osmRelation, oldRelationFlags);
            if (oldRelationFlags != newRelationFlags)
                getRelFlagsMap().put(osmId, newRelationFlags);
        }
    }

=======
>>>>>>> d98914cf
    void prepareHighwayNode( long osmId )
    {
        int tmpIndex = getNodeMap().get(osmId);
        if (tmpIndex == EMPTY)
        {
            // osmId is used exactly once
            getNodeMap().put(osmId, PILLAR_NODE);
        } else if (tmpIndex > EMPTY)
        {
            // mark node as tower node as it occured at least twice times
            getNodeMap().put(osmId, TOWER_NODE);
        } else
        {
            // tmpIndex is already negative (already tower node)
        }
    }

    int addTowerNode( long osmId, double lat, double lon )
    {
        graphStorage.setNode(nextTowerId, lat, lon);
        int id = -(nextTowerId + 3);
        getNodeMap().put(osmId, id);
        nextTowerId++;
        return id;
    }

    /**
     * This method creates from an OSM way (via the osm ids) one or more edges in the graph.
     */
    Collection<EdgeIteratorState> addOSMWay( TLongList osmNodeIds, long flags )
    {
        PointList pointList = new PointList(osmNodeIds.size());
        List<EdgeIteratorState> newEdges = new ArrayList<EdgeIteratorState>(5);
        int firstNode = -1;
        int lastIndex = osmNodeIds.size() - 1;
        int lastInBoundsPillarNode = -1;
        try
        {
            for (int i = 0; i < osmNodeIds.size(); i++)
            {
                long osmId = osmNodeIds.get(i);
                int tmpNode = getNodeMap().get(osmId);
                if (tmpNode == EMPTY)
                    continue;

                // skip osmIds with no associated pillar or tower id (e.g. !OSMReader.isBounds)
                if (tmpNode == TOWER_NODE)
                    continue;

                if (tmpNode == PILLAR_NODE)
                {
                    // In some cases no node information is saved for the specified osmId.
                    // ie. a way references a <node> which does not exist in the current file.
                    // => if the node before was a pillar node then convert into to tower node (as it is also end-standing).
                    if (!pointList.isEmpty() && lastInBoundsPillarNode > -TOWER_NODE)
                    {
                        // transform the pillar node to a tower node
                        tmpNode = lastInBoundsPillarNode;
                        tmpNode = handlePillarNode(tmpNode, osmId, null, true);
                        tmpNode = -tmpNode - 3;
                        if (pointList.getSize() > 1 && firstNode >= 0)
                        {
                            // TOWER node
                            newEdges.add(addEdge(firstNode, tmpNode, pointList, flags));
                            pointList.clear();
                            pointList.add(graphStorage.getLatitude(tmpNode), graphStorage.getLongitude(tmpNode));
                        }
                        firstNode = tmpNode;
                        lastInBoundsPillarNode = -1;
                    }
                    continue;
                }

                if (tmpNode <= -TOWER_NODE && tmpNode >= TOWER_NODE)
                    throw new AssertionError("Mapped index not in correct bounds " + tmpNode + ", " + osmId);

                if (tmpNode > -TOWER_NODE)
                {
                    boolean convertToTowerNode = i == 0 || i == lastIndex;
                    if (!convertToTowerNode)
                    {
                        lastInBoundsPillarNode = tmpNode;
                    }

                    // PILLAR node, but convert to towerNode if end-standing
                    tmpNode = handlePillarNode(tmpNode, osmId, pointList, convertToTowerNode);
                }

                if (tmpNode < TOWER_NODE)
                {
                    // TOWER node
                    tmpNode = -tmpNode - 3;
                    pointList.add(graphStorage.getLatitude(tmpNode), graphStorage.getLongitude(tmpNode));
                    if (firstNode >= 0)
                    {
                        newEdges.add(addEdge(firstNode, tmpNode, pointList, flags));
                        pointList.clear();
                        pointList.add(graphStorage.getLatitude(tmpNode), graphStorage.getLongitude(tmpNode));
                    }
                    firstNode = tmpNode;
                }
            }
        } catch (RuntimeException ex)
        {
            logger.error("Couldn't properly add edge with osm ids:" + osmNodeIds, ex);
            if (exitOnlyPillarNodeException)
                throw ex;
        }
        return newEdges;
    }

    EdgeIteratorState addEdge( int fromIndex, int toIndex, PointList pointList, long flags )
    {
        if (fromIndex < 0 || toIndex < 0)
            throw new AssertionError("to or from index is invalid for this edge "
                    + fromIndex + "->" + toIndex + ", points:" + pointList);

        double towerNodeDistance = 0;
        double prevLat = pointList.getLatitude(0);
        double prevLon = pointList.getLongitude(0);
        double lat;
        double lon;
        PointList pillarNodes = new PointList(pointList.getSize() - 2);
        int nodes = pointList.getSize();
        for (int i = 1; i < nodes; i++)
        {
            // we could save some lines if we would use pointListIncludingTowerNodes.calculateDistance(distCalc);
            lat = pointList.getLatitude(i);
            lon = pointList.getLongitude(i);
            towerNodeDistance += distCalc.calcDist(prevLat, prevLon, lat, lon);
            prevLat = lat;
            prevLon = lon;
            if (nodes > 2 && i < nodes - 1)
                pillarNodes.add(lat, lon);
        }
        if (towerNodeDistance == 0)
        {
            // As investigation shows often two paths should have crossed via one identical point 
            // but end up in two very close points.
            zeroCounter++;
            towerNodeDistance = 0.0001;
        }

        EdgeIteratorState iter = graphStorage.edge(fromIndex, toIndex).
                setDistance(towerNodeDistance).
                setFlags(flags);
        if (nodes > 2)
        {
            simplifyAlgo.simplify(pillarNodes);
            iter.setWayGeometry(pillarNodes);
        }
        return iter;
    }

    /**
     * @return converted tower node
     */
    private int handlePillarNode( int tmpNode, long osmId, PointList pointList,
            boolean convertToTowerNode )
    {
        tmpNode = tmpNode - 3;
        int intlat = pillarLats.getInt(tmpNode * 4);
        int intlon = pillarLons.getInt(tmpNode * 4);
        if (intlat == Integer.MAX_VALUE || intlon == Integer.MAX_VALUE)
        {
            throw new RuntimeException("Conversion pillarNode to towerNode already happended!? "
                    + "osmId:" + osmId + " pillarIndex:" + tmpNode);
        }

        double tmpLat = Helper.intToDegree(intlat);
        double tmpLon = Helper.intToDegree(intlon);

        if (convertToTowerNode)
        {
            // convert pillarNode type to towerNode, make pillar values invalid
            pillarLons.setInt(tmpNode * 4, Integer.MAX_VALUE);
            pillarLats.setInt(tmpNode * 4, Integer.MAX_VALUE);
            tmpNode = addTowerNode(osmId, tmpLat, tmpLon);
        } else
        {
            pointList.add(tmpLat, tmpLon);
        }

        return tmpNode;
    }

    void finishedReading()
    {
        printInfo("way");
        dir.remove(pillarLats);
        dir.remove(pillarLons);
        pillarLons = null;
        pillarLats = null;
<<<<<<< HEAD
        osmNodeIdToIndexMap = null;
        osmNodeIdToNodeFlagsMap = null;
        osmWayIdToRouteWeightMap = null;
=======
        osmNodeIdToInternalIdMap = null;
        osmNodeIdToNodeFlagsMap = null;
>>>>>>> d98914cf
    }

    /**
     * Create a copy of the barrier node
     */
    long addBarrierNode( long nodeId )
    {
        // create node
        OSMNode newNode;
        int graphIndex = getNodeMap().get(nodeId);
        if (graphIndex < TOWER_NODE)
        {
            graphIndex = -graphIndex - 3;
            newNode = new OSMNode(createNewNodeId(),
                    graphStorage.getLatitude(graphIndex), graphStorage.getLongitude(graphIndex));
        } else
        {
            graphIndex = graphIndex - 3;
            newNode = new OSMNode(createNewNodeId(),
                    Helper.intToDegree(pillarLats.getInt(graphIndex * 4)),
                    Helper.intToDegree(pillarLons.getInt(graphIndex * 4)));
        }

        final long id = newNode.getId();
        prepareHighwayNode(id);
        addNode(newNode);

        return id;
    }

    private long createNewNodeId()
    {
        return newUniqueOSMId++;
    }

    /**
     * Add a zero length edge with reduced routing options to the graph.
     */
<<<<<<< HEAD
    Collection<EdgeIteratorState> addBarrierEdge( long fromId, long toId, long flags, long nodeFlags )
=======
    Collection<EdgeIteratorState> addBarrierEdge( long fromId, long toId, long flags, long barrierFlags )
>>>>>>> d98914cf
    {
        // clear barred directions from routing flags
        flags &= ~nodeFlags;
        // add edge
        barrierNodeIDs.clear();
        barrierNodeIDs.add(fromId);
        barrierNodeIDs.add(toId);
        return addOSMWay(barrierNodeIDs, flags);
    }

    /**
     * Filter method, override in subclass
     */
    boolean isInBounds( OSMNode node )
    {
        return true;
    }

<<<<<<< HEAD
    /**
     * Maps OSM IDs (long) to internal node IDs (int)
     */
    private LongIntMap getNodeMap()
=======
    LongIntMap getNodeMap()
    {
        return osmNodeIdToInternalIdMap;
    }

    TLongLongMap getNodeFlagsMap()
>>>>>>> d98914cf
    {
        return osmNodeIdToNodeFlagsMap;
    }

    private TLongLongHashMap getNodeFlagsMap()
    {
        return osmNodeIdToNodeFlagsMap;
    }

    TLongLongHashMap getRelFlagsMap()
    {
        return osmWayIdToRouteWeightMap;
    }

    /**
     * Specify the type of the path calculation (car, bike, ...).
     */
    public OSMReader setEncodingManager( EncodingManager acceptWay )
    {
        this.encodingManager = acceptWay;
        return this;
    }

    public OSMReader setEnableInstructions( boolean enableInstructions )
    {
        this.enableInstructions = enableInstructions;
        return this;
    }

    public OSMReader setWayPointMaxDistance( double maxDist )
    {
        simplifyAlgo.setMaxDistance(maxDist);
        return this;
    }

    public OSMReader setWorkerThreads( int numOfWorkers )
    {
        this.workerThreads = numOfWorkers;
        return this;
    }

    private void printInfo( String str )
    {
        LoggerFactory.getLogger(getClass()).info("finished " + str + " processing."
                + " nodes: " + graphStorage.getNodes()
                + ", osmIdMap.size:" + getNodeMap().getSize()
                + ", osmIdMap:" + getNodeMap().getMemoryUsage() + "MB"
                + ", nodeFlagsMap.size:" + getNodeFlagsMap().size()
                + ", relFlagsMap.size:" + getRelFlagsMap().size() + " "
                + Helper.getMemInfo());
    }

    @Override
    public String toString()
    {
        return getClass().getSimpleName();
    }
}<|MERGE_RESOLUTION|>--- conflicted
+++ resolved
@@ -30,16 +30,11 @@
 
 import gnu.trove.list.TLongList;
 import gnu.trove.list.array.TLongArrayList;
-<<<<<<< HEAD
-import gnu.trove.map.hash.TLongLongHashMap;
-import java.util.*;
-=======
 import gnu.trove.map.TLongLongMap;
 import gnu.trove.map.hash.TLongLongHashMap;
 import java.util.ArrayList;
 import java.util.Collection;
 import java.util.List;
->>>>>>> d98914cf
 import org.slf4j.Logger;
 import org.slf4j.LoggerFactory;
 
@@ -92,14 +87,9 @@
     //        nodeOsmIdToIndexMap = new BigLongIntMap(expectedNodes, EMPTY);
     // smaller memory overhead for bigger data sets because of avoiding a "rehash"
     // remember how many times a node was used to identify tower nodes
-<<<<<<< HEAD
-    private LongIntMap osmNodeIdToIndexMap;
+    private LongIntMap osmNodeIdToInternalNodeMap;
     private TLongLongHashMap osmNodeIdToNodeFlagsMap;
     private TLongLongHashMap osmWayIdToRouteWeightMap;
-=======
-    private LongIntMap osmNodeIdToInternalIdMap;
-    private TLongLongMap osmNodeIdToNodeFlagsMap;
->>>>>>> d98914cf
     private final TLongList barrierNodeIDs = new TLongArrayList();
     protected DataAccess pillarLats;
     protected DataAccess pillarLons;
@@ -116,14 +106,9 @@
         this.graphStorage = storage;
         this.expectedNodes = expectedCap;
 
-<<<<<<< HEAD
-        osmNodeIdToIndexMap = new GHLongIntBTree(200);
+        osmNodeIdToInternalNodeMap = new GHLongIntBTree(200);
         osmNodeIdToNodeFlagsMap = new TLongLongHashMap(200, .5f, 0, 0);
         osmWayIdToRouteWeightMap = new TLongLongHashMap(200, .5f, 0, 0);
-=======
-        osmNodeIdToNodeFlagsMap = new TLongLongHashMap(200);
-        osmNodeIdToInternalIdMap = new GHLongIntBTree(200);
->>>>>>> d98914cf
 
         dir = graphStorage.getDirectory();
         pillarLats = dir.find("tmpLatitudes");
@@ -160,13 +145,8 @@
         {
             in = new OSMInputFile(osmFile).setWorkerThreads(workerThreads).open();
 
-<<<<<<< HEAD
             long tmpWayCounter = 1;
             long tmpRelationCounter = 1;
-
-=======
-            long tmpCounter = 1;
->>>>>>> d98914cf
             OSMElement item;
             while ((item = in.getNext()) != null)
             {
@@ -305,11 +285,7 @@
     /**
      * Process properties, encode flags and create edges for the way.
      */
-<<<<<<< HEAD
-    void processWay( OSMWay way ) throws XMLStreamException
-=======
     void processWay( OSMWay way )
->>>>>>> d98914cf
     {
         if (way.getNodes().size() < 2)
             return;
@@ -318,11 +294,7 @@
         if (!way.hasTags())
             return;
 
-<<<<<<< HEAD
-        long includeWay = encodingManager.accept(way);
-=======
         long includeWay = encodingManager.acceptWay(way);
->>>>>>> d98914cf
         if (includeWay == 0)
             return;
 
@@ -345,13 +317,8 @@
             }
         }
 
-<<<<<<< HEAD
-        long flags = encodingManager.handleWayTags(way, includeWay, relationFlags);
-        if (flags == 0)
-=======
-        long wayFlags = encodingManager.handleWayTags(includeWay, way);
+        long wayFlags = encodingManager.handleWayTags(way, includeWay, relationFlags);
         if (wayFlags == 0)
->>>>>>> d98914cf
             return;
 
         List<EdgeIteratorState> createdEdges = new ArrayList<EdgeIteratorState>();
@@ -360,27 +327,12 @@
         int lastBarrier = -1;
         for (int i = 0; i < size; i++)
         {
-<<<<<<< HEAD
-            final long nodeId = osmNodeIds.get(i);
-            long nodeFlags = getNodeFlagsMap().get(nodeId);
-            // barrier was spotted and way is otherwise passable for that mode of travel
-            if (nodeFlags > 0 && (nodeFlags & flags) > 0)
-            {
-                // remove barrier to avoid duplicates
-                getNodeFlagsMap().put(nodeId, 0);
-
-                // create shadow node copy for zero length edge
-                long newNodeId = addBarrierNode(nodeId);
-
-                if (i > 0)
-=======
             long nodeId = osmNodeIds.get(i);
             long nodeFlags = getNodeFlagsMap().get(nodeId);
             // barrier was spotted and way is otherwise passable for that mode of travel
             if (nodeFlags > 0)
             {
                 if ((nodeFlags & wayFlags) > 0)
->>>>>>> d98914cf
                 {
                     // remove barrier to avoid duplicates
                     getNodeFlagsMap().put(nodeId, 0);
@@ -389,22 +341,6 @@
                     long newNodeId = addBarrierNode(nodeId);
                     if (i > 0)
                     {
-<<<<<<< HEAD
-                        lastBarrier = 0;
-                    }
-                    // add way up to barrier shadow node
-                    long transfer[] = osmNodeIds.toArray(lastBarrier, i - lastBarrier + 1);
-                    transfer[transfer.length - 1] = newNodeId;
-                    TLongList partIds = new TLongArrayList(transfer);
-                    createdEdges.addAll(addOSMWay(partIds, flags));
-
-                    // create zero length edge for barrier
-                    createdEdges.addAll(addBarrierEdge(newNodeId, nodeId, flags, nodeFlags));
-                } else
-                {
-                    // run edge from real first node to shadow node
-                    createdEdges.addAll(addBarrierEdge(nodeId, newNodeId, flags, nodeFlags));
-=======
                         // start at beginning of array if there was no previous barrier
                         if (lastBarrier < 0)
                             lastBarrier = 0;
@@ -421,7 +357,6 @@
                     {
                         // run edge from real first node to shadow node
                         createdEdges.addAll(addBarrierEdge(nodeId, newNodeId, wayFlags, nodeFlags));
->>>>>>> d98914cf
 
                         // exchange first node for created barrier node
                         osmNodeIds.set(0, newNodeId);
@@ -474,7 +409,7 @@
         }
     }
 
-    public void processRelation( OSMRelation relation ) throws XMLStreamException
+    public void processRelation( OSMRelation relation )
     {
     }
 
@@ -533,7 +468,7 @@
             // analyze node tags for barriers
             if (node.hasTags())
             {
-                long nodeFlags = encodingManager.analyzeNode(node);
+                long nodeFlags = encodingManager.analyzeNodeTags(node);
                 if (nodeFlags != 0)
                     getNodeFlagsMap().put(node.getId(), nodeFlags);
             }
@@ -569,7 +504,6 @@
         return true;
     }
 
-<<<<<<< HEAD
     void prepareWaysWithRelationInfo( OSMRelation osmRelation )
     {
         // is there at least one tag interesting for the registed encoders?
@@ -593,8 +527,6 @@
         }
     }
 
-=======
->>>>>>> d98914cf
     void prepareHighwayNode( long osmId )
     {
         int tmpIndex = getNodeMap().get(osmId);
@@ -788,14 +720,9 @@
         dir.remove(pillarLons);
         pillarLons = null;
         pillarLats = null;
-<<<<<<< HEAD
-        osmNodeIdToIndexMap = null;
+        osmNodeIdToInternalNodeMap = null;
         osmNodeIdToNodeFlagsMap = null;
         osmWayIdToRouteWeightMap = null;
-=======
-        osmNodeIdToInternalIdMap = null;
-        osmNodeIdToNodeFlagsMap = null;
->>>>>>> d98914cf
     }
 
     /**
@@ -834,11 +761,7 @@
     /**
      * Add a zero length edge with reduced routing options to the graph.
      */
-<<<<<<< HEAD
     Collection<EdgeIteratorState> addBarrierEdge( long fromId, long toId, long flags, long nodeFlags )
-=======
-    Collection<EdgeIteratorState> addBarrierEdge( long fromId, long toId, long flags, long barrierFlags )
->>>>>>> d98914cf
     {
         // clear barred directions from routing flags
         flags &= ~nodeFlags;
@@ -857,24 +780,15 @@
         return true;
     }
 
-<<<<<<< HEAD
     /**
      * Maps OSM IDs (long) to internal node IDs (int)
      */
-    private LongIntMap getNodeMap()
-=======
     LongIntMap getNodeMap()
     {
-        return osmNodeIdToInternalIdMap;
+        return osmNodeIdToInternalNodeMap;
     }
 
     TLongLongMap getNodeFlagsMap()
->>>>>>> d98914cf
-    {
-        return osmNodeIdToNodeFlagsMap;
-    }
-
-    private TLongLongHashMap getNodeFlagsMap()
     {
         return osmNodeIdToNodeFlagsMap;
     }
