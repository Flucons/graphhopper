/*
 *  Licensed to Peter Karich under one or more contributor license
 *  agreements. See the NOTICE file distributed with this work for
 *  additional information regarding copyright ownership.
 *
 *  Peter Karich licenses this file to you under the Apache License,
 *  Version 2.0 (the "License"); you may not use this file except
 *  in compliance with the License. You may obtain a copy of the
 *  License at
 *
 *       http://www.apache.org/licenses/LICENSE-2.0
 *
 *  Unless required by applicable law or agreed to in writing, software
 *  distributed under the License is distributed on an "AS IS" BASIS,
 *  WITHOUT WARRANTIES OR CONDITIONS OF ANY KIND, either express or implied.
 *  See the License for the specific language governing permissions and
 *  limitations under the License.
 */
package com.graphhopper.routing.util;

import java.util.HashSet;
import java.util.Map;
import java.util.Set;

/**
 * @author Peter Karich
 */
public abstract class AbstractFlagEncoder implements EdgePropertyEncoder {

    /**
     * This variable converts the stored value to the speed in km/h or does the
     * opposite.
     */
    protected final int factor;
    private final int FORWARD;
    private final int BACKWARD;
    private final int BOTH;
    private final int speedShift;
    private final int defaultSpeedPart;
    private final int maxSpeed;
    private final int flagWindow;
<<<<<<< HEAD
=======
    // bit to signal that way is accepted
    protected final int acceptBit;
    protected final int ferryBit;

>>>>>>> 2682d038
    protected String[] restrictions;
    protected HashSet<String> restrictedValues = new HashSet<String>();
    protected HashSet<String> ferries = new HashSet<String>();
    protected HashSet<String> oneways = new HashSet<String>();

    public AbstractFlagEncoder(int shift, int factor, int defaultSpeed, int maxSpeed) {
        this.acceptBit = 1 << shift;
        this.ferryBit = 2 << shift;
        this.factor = factor;
        this.defaultSpeedPart = defaultSpeed / factor;
        this.maxSpeed = maxSpeed;
        this.flagWindow = ((1 << (shift + 8)) - 1);
        // not necessary as we right shift 
        // flagWindow -= ((1 << shift) - 1);
        speedShift = shift + 2;
        FORWARD = 1 << shift;
        BACKWARD = 2 << shift;
        BOTH = 3 << shift;

        oneways.add( "yes" );
        oneways.add( "true" );
        oneways.add( "1" );
        oneways.add( "-1" );
        oneways.add( "roundabout" );

        ferries.add( "shuttle_train" );
        ferries.add( "ferry" );
    }

<<<<<<< HEAD
    /*
     Analyze properties of a way
     */
    /*
     public void handleWayTags( Map<String, String> osmProperties, Map<String, Object> outProperties )
     {
=======
    /**
     * Decide whether a way is routable for a given mode of travel
     * @param osmProperties
     * @return the assigned bit of the mode of travel if it is accepted or 0 for not accepted
     */
    public abstract int isAllowed(Map<String, String> osmProperties);

    /**
     * Analyze properties of a way and create the routing flags
     * @param allowed
     * @param osmProperties
     */
    public abstract int handleWayTags( int allowed, Map<String, String> osmProperties );

    public boolean hasAccepted( int acceptedValue )
    {
        return (acceptedValue & acceptBit) > 0;
    }
>>>>>>> 2682d038

     }
     */
    @Override
    public boolean isForward(int flags) {
        return (flags & FORWARD) != 0;
    }

    @Override
    public boolean isBackward(int flags) {
        return (flags & BACKWARD) != 0;
    }

    public boolean isBoth(int flags) {
        return (flags & BOTH) == BOTH;
    }

    @Override
    public boolean canBeOverwritten(int flags1, int flags2) {
        return isBoth(flags2) || (flags1 & BOTH) == (flags2 & BOTH);
    }

    public int swapDirection(int flags) {
        int dir = flags & BOTH;
        if (dir == BOTH || dir == 0)
            return flags;
        return flags ^ BOTH;
    }

    protected int getSpeedPart(int flags) {
        return (flags & flagWindow) >>> speedShift;
    }

    @Override
    public int getSpeed(int flags) {
        return getSpeedPart(flags) * factor;
    }

    public int flagsDefault(boolean bothDirections) {
        if (bothDirections)
            return defaultSpeedPart << speedShift | BOTH;
        return defaultSpeedPart << speedShift | FORWARD;
    }

    @Override
    public int flags(int speed, boolean bothDir) {
        int flags = speed / factor;
        if (bothDir)
            return flags << speedShift | BOTH;
        return flags << speedShift | FORWARD;
    }

    @Override
    public int getMaxSpeed() {
        return maxSpeed;
    }

    /**
     * Simple Helper to check for OSM tags
     */
    protected final boolean hasTag(String tag, String check, Map<String, String> osmProperties) {
        String value = osmProperties.get(tag);
        return check.equals(value);
    }

    protected final boolean hasTag(String key, HashSet<String> values, Map<String, String> osmProperties) {
        String osmValue = osmProperties.get(key);
        return osmValue != null && values.contains(osmValue);
    }

    /**
     * Decided whether a way is routable for a given vehicle. Check the osm
     * properties against a set of rules.
     *
     * @return true if allowed
     */
<<<<<<< HEAD
    protected boolean isAllowed(Map<String, String> osmProperties) {
        for (int i = 0; i < restrictions.length; i++) {
            String osmValue = osmProperties.get(restrictions[i]);
            if (osmValue != null && restricted.contains(osmValue))
                return false;
=======
    protected boolean hasTag( String[] keyList, Set<String> values, Map<String, String> osmProperties )
    {
        for( int i = 0; i < keyList.length; i++ ) {
            String osmValue = osmProperties.get( keyList[i] );
            if( osmValue != null && values.contains( osmValue ) )
                return true;
>>>>>>> 2682d038
        }
        return false;
    }
<<<<<<< HEAD
=======

    protected boolean hasTag( String key, Set<String> values, Map<String, String> osmProperties )
    {
        String osmValue = osmProperties.get( key );
        return osmValue != null && values.contains( osmValue );
    }
>>>>>>> 2682d038
}<|MERGE_RESOLUTION|>--- conflicted
+++ resolved
@@ -39,13 +39,9 @@
     private final int defaultSpeedPart;
     private final int maxSpeed;
     private final int flagWindow;
-<<<<<<< HEAD
-=======
     // bit to signal that way is accepted
     protected final int acceptBit;
     protected final int ferryBit;
-
->>>>>>> 2682d038
     protected String[] restrictions;
     protected HashSet<String> restrictedValues = new HashSet<String>();
     protected HashSet<String> ferries = new HashSet<String>();
@@ -65,46 +61,37 @@
         BACKWARD = 2 << shift;
         BOTH = 3 << shift;
 
-        oneways.add( "yes" );
-        oneways.add( "true" );
-        oneways.add( "1" );
-        oneways.add( "-1" );
-        oneways.add( "roundabout" );
+        oneways.add("yes");
+        oneways.add("true");
+        oneways.add("1");
+        oneways.add("-1");
+        oneways.add("roundabout");
 
-        ferries.add( "shuttle_train" );
-        ferries.add( "ferry" );
+        ferries.add("shuttle_train");
+        ferries.add("ferry");
     }
 
-<<<<<<< HEAD
-    /*
-     Analyze properties of a way
-     */
-    /*
-     public void handleWayTags( Map<String, String> osmProperties, Map<String, Object> outProperties )
-     {
-=======
     /**
      * Decide whether a way is routable for a given mode of travel
+     *
      * @param osmProperties
-     * @return the assigned bit of the mode of travel if it is accepted or 0 for not accepted
+     * @return the assigned bit of the mode of travel if it is accepted or 0 for
+     * not accepted
      */
     public abstract int isAllowed(Map<String, String> osmProperties);
 
     /**
      * Analyze properties of a way and create the routing flags
+     *
      * @param allowed
      * @param osmProperties
      */
-    public abstract int handleWayTags( int allowed, Map<String, String> osmProperties );
+    public abstract int handleWayTags(int allowed, Map<String, String> osmProperties);
 
-    public boolean hasAccepted( int acceptedValue )
-    {
+    public boolean hasAccepted(int acceptedValue) {
         return (acceptedValue & acceptBit) > 0;
     }
->>>>>>> 2682d038
 
-     }
-     */
     @Override
     public boolean isForward(int flags) {
         return (flags & FORWARD) != 0;
@@ -172,36 +159,17 @@
         return osmValue != null && values.contains(osmValue);
     }
 
-    /**
-     * Decided whether a way is routable for a given vehicle. Check the osm
-     * properties against a set of rules.
-     *
-     * @return true if allowed
-     */
-<<<<<<< HEAD
-    protected boolean isAllowed(Map<String, String> osmProperties) {
-        for (int i = 0; i < restrictions.length; i++) {
-            String osmValue = osmProperties.get(restrictions[i]);
-            if (osmValue != null && restricted.contains(osmValue))
-                return false;
-=======
-    protected boolean hasTag( String[] keyList, Set<String> values, Map<String, String> osmProperties )
-    {
-        for( int i = 0; i < keyList.length; i++ ) {
-            String osmValue = osmProperties.get( keyList[i] );
-            if( osmValue != null && values.contains( osmValue ) )
+    protected boolean hasTag(String[] keyList, Set<String> values, Map<String, String> osmProperties) {
+        for (int i = 0; i < keyList.length; i++) {
+            String osmValue = osmProperties.get(keyList[i]);
+            if (osmValue != null && values.contains(osmValue))
                 return true;
->>>>>>> 2682d038
         }
         return false;
     }
-<<<<<<< HEAD
-=======
 
-    protected boolean hasTag( String key, Set<String> values, Map<String, String> osmProperties )
-    {
-        String osmValue = osmProperties.get( key );
-        return osmValue != null && values.contains( osmValue );
+    protected boolean hasTag(String key, Set<String> values, Map<String, String> osmProperties) {
+        String osmValue = osmProperties.get(key);
+        return osmValue != null && values.contains(osmValue);
     }
->>>>>>> 2682d038
 }