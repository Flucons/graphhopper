/*
 *  Licensed to GraphHopper and Peter Karich under one or more contributor
 *  license agreements. See the NOTICE file distributed with this work for 
 *  additional information regarding copyright ownership.
 * 
 *  GraphHopper licenses this file to you under the Apache License, 
 *  Version 2.0 (the "License"); you may not use this file except in 
 *  compliance with the License. You may obtain a copy of the License at
 * 
 *       http://www.apache.org/licenses/LICENSE-2.0
 * 
 *  Unless required by applicable law or agreed to in writing, software
 *  distributed under the License is distributed on an "AS IS" BASIS,
 *  WITHOUT WARRANTIES OR CONDITIONS OF ANY KIND, either express or implied.
 *  See the License for the specific language governing permissions and
 *  limitations under the License.
 */
package com.graphhopper.storage;

import com.graphhopper.util.*;
import com.graphhopper.util.shapes.BBox;

import java.io.IOException;

import static org.junit.Assert.*;

import org.junit.Test;

/**
 * @author Peter Karich
 */
public class GraphHopperStorageTest extends AbstractGraphStorageTester
{
    @Override
    public GraphHopperStorage createGHStorage( String location, boolean enabled3D )
    {
        // reduce segment size in order to test the case where multiple segments come into the game
        GraphHopperStorage gs = newGHStorage(new RAMDirectory(location), enabled3D);
        gs.setSegmentSize(defaultSize / 2);
        gs.create(defaultSize);
        return gs;
    }

    protected GraphHopperStorage newGHStorage( Directory dir, boolean enabled3D )
    {
        return new GraphHopperStorage(dir, encodingManager, enabled3D);
    }

    @Test
    public void testNoCreateCalled() throws IOException
    {
        GraphHopperStorage gs = new GraphBuilder(encodingManager).build();
        try
        {
            ((BaseGraph) gs.getGraph(Graph.class)).ensureNodeIndex(123);
            assertFalse("AssertionError should be raised", true);
        } catch (AssertionError err)
        {
            assertTrue(true);
        } catch (Exception ex)
        {
            assertFalse("AssertionError should be raised, but was " + ex.toString(), true);
        } finally
        {
            gs.close();
        }
    }

    @Test
    public void testSave_and_fileFormat() throws IOException
    {
        graph = newGHStorage(new RAMDirectory(defaultGraphLoc, true), true).create(defaultSize);
        NodeAccess na = graph.getNodeAccess();
        assertTrue(na.is3D());
        na.setNode(0, 10, 10, 0);
        na.setNode(1, 11, 20, 1);
        na.setNode(2, 12, 12, 0.4);

        EdgeIteratorState iter2 = graph.edge(0, 1, 100, true);
        iter2.setWayGeometry(Helper.createPointList3D(1.5, 1, 0, 2, 3, 0));
        EdgeIteratorState iter1 = graph.edge(0, 2, 200, true);
        iter1.setWayGeometry(Helper.createPointList3D(3.5, 4.5, 0, 5, 6, 0));
        graph.edge(9, 10, 200, true);
        graph.edge(9, 11, 200, true);
        graph.edge(1, 2, 120, false);

        iter1.setName("named street1");
        iter2.setName("named street2");        

        checkGraph(graph);
        graph.flush();
        graph.close();

        graph = newGHStorage(new MMapDirectory(defaultGraphLoc), true);
        assertTrue(graph.loadExisting());

        assertEquals(12, graph.getNodes());
        checkGraph(graph);

        assertEquals("named street1", graph.getEdgeProps(iter1.getEdge(), iter1.getAdjNode()).getName());
        assertEquals("named street2", graph.getEdgeProps(iter2.getEdge(), iter2.getAdjNode()).getName());
        graph.edge(3, 4, 123, true).setWayGeometry(Helper.createPointList3D(4.4, 5.5, 0, 6.6, 7.7, 0));
        checkGraph(graph);
    }
    
    @Test
    public void testSave_and_Freeze() throws IOException
    {
        graph = newGHStorage(new RAMDirectory(defaultGraphLoc, true), true).create(defaultSize);
        graph.edge(1, 0);
        graph.freeze();
        
        graph.flush();
        graph.close();

        graph = newGHStorage(new MMapDirectory(defaultGraphLoc), true);
        assertTrue(graph.loadExisting());
        assertEquals(2, graph.getNodes());
        assertTrue(graph.isFrozen());        
    }

    protected void checkGraph( Graph g )
    {
        NodeAccess na = g.getNodeAccess();
        assertTrue(na.is3D());
        assertTrue(g.getBounds().isValid());

        assertEquals(new BBox(10, 20, 10, 12, 0, 1), g.getBounds());
        assertEquals(10, na.getLatitude(0), 1e-2);
        assertEquals(10, na.getLongitude(0), 1e-2);
        EdgeExplorer explorer = g.createEdgeExplorer(carOutFilter);
        assertEquals(2, GHUtility.count(explorer.setBaseNode(0)));
        assertEquals(GHUtility.asSet(2, 1), GHUtility.getNeighbors(explorer.setBaseNode(0)));

        EdgeIterator iter = explorer.setBaseNode(0);
        assertTrue(iter.next());
        assertEquals(Helper.createPointList3D(3.5, 4.5, 0, 5, 6, 0), iter.fetchWayGeometry(0));

        assertTrue(iter.next());
        assertEquals(Helper.createPointList3D(1.5, 1, 0, 2, 3, 0), iter.fetchWayGeometry(0));
        assertEquals(Helper.createPointList3D(10, 10, 0, 1.5, 1, 0, 2, 3, 0), iter.fetchWayGeometry(1));
        assertEquals(Helper.createPointList3D(1.5, 1, 0, 2, 3, 0, 11, 20, 1), iter.fetchWayGeometry(2));

        assertEquals(11, na.getLatitude(1), 1e-2);
        assertEquals(20, na.getLongitude(1), 1e-2);
        assertEquals(2, GHUtility.count(explorer.setBaseNode(1)));
        assertEquals(GHUtility.asSet(2, 0), GHUtility.getNeighbors(explorer.setBaseNode(1)));

        assertEquals(12, na.getLatitude(2), 1e-2);
        assertEquals(12, na.getLongitude(2), 1e-2);
        assertEquals(1, GHUtility.count(explorer.setBaseNode(2)));

        assertEquals(GHUtility.asSet(0), GHUtility.getNeighbors(explorer.setBaseNode(2)));

        EdgeIteratorState eib = GHUtility.getEdge(g, 1, 2);
        assertEquals(Helper.createPointList3D(), eib.fetchWayGeometry(0));
        assertEquals(Helper.createPointList3D(11, 20, 1), eib.fetchWayGeometry(1));
        assertEquals(Helper.createPointList3D(12, 12, 0.4), eib.fetchWayGeometry(2));
        assertEquals(GHUtility.asSet(0), GHUtility.getNeighbors(explorer.setBaseNode(2)));
    }

    @Test
    public void internalDisconnect()
    {
        GraphHopperStorage storage = createGHStorage();
        BaseGraph graph = (BaseGraph) storage.getGraph(Graph.class);
        EdgeIteratorState iter0 = graph.edge(0, 1, 10, true);
        EdgeIteratorState iter2 = graph.edge(1, 2, 10, true);
        EdgeIteratorState iter3 = graph.edge(0, 3, 10, true);

        EdgeExplorer explorer = graph.createEdgeExplorer();

        assertEquals(GHUtility.asSet(3, 1), GHUtility.getNeighbors(explorer.setBaseNode(0)));
        assertEquals(GHUtility.asSet(2, 0), GHUtility.getNeighbors(explorer.setBaseNode(1)));
        // remove edge "1-2" but only from 1 not from 2
        graph.internalEdgeDisconnect(graph.edgeAccess, iter2.getEdge(), -1,
                iter2.getBaseNode(), iter2.getAdjNode());
        assertEquals(GHUtility.asSet(0), GHUtility.getNeighbors(explorer.setBaseNode(1)));
        assertEquals(GHUtility.asSet(1), GHUtility.getNeighbors(explorer.setBaseNode(2)));
        // let 0 unchanged -> no side effects
        assertEquals(GHUtility.asSet(3, 1), GHUtility.getNeighbors(explorer.setBaseNode(0)));

        // remove edge "0-1" but only from 0
        graph.internalEdgeDisconnect(graph.edgeAccess, iter0.getEdge(), (long) iter3.getEdge() * graph.edgeEntryBytes,
                iter0.getBaseNode(), iter0.getAdjNode());
        assertEquals(GHUtility.asSet(3), GHUtility.getNeighbors(explorer.setBaseNode(0)));
        assertEquals(GHUtility.asSet(0), GHUtility.getNeighbors(explorer.setBaseNode(3)));
        assertEquals(GHUtility.asSet(0), GHUtility.getNeighbors(explorer.setBaseNode(1)));
        storage.close();
    }

    @Test
    public void testEnsureSize()
    {
        Directory dir = new RAMDirectory();
        graph = newGHStorage(dir, false).create(defaultSize);
        int testIndex = dir.find("edges").getSegmentSize() * 3;
        graph.edge(0, testIndex, 10, true);

        // test if optimize works without error
        graph.optimize();
    }

    @Test
    public void testBigDataEdge()
    {
        Directory dir = new RAMDirectory();
        GraphHopperStorage graph = new GraphHopperStorage(dir, encodingManager, false);
        graph.create(defaultSize);
        ((BaseGraph) graph.getGraph(Graph.class)).setEdgeCount(Integer.MAX_VALUE / 2);
        assertTrue(graph.getAllEdges().next());
        graph.close();
    }

    @Test
    public void testDoThrowExceptionIfDimDoesNotMatch()
    {
        graph = newGHStorage(new RAMDirectory(defaultGraphLoc, true), false);
        graph.create(1000);
        graph.flush();
        graph.close();

        graph = newGHStorage(new RAMDirectory(defaultGraphLoc, true), true);
        try
        {
            graph.loadExisting();
            assertTrue(false);
        } catch (Exception ex)
        {
        }
    }

    @Test
<<<<<<< HEAD
    public void testIdentical()
    {
        GraphHopperStorage store = new GraphHopperStorage(new RAMDirectory(), encodingManager, true);
        assertEquals(store.getNodes(), store.getGraph(Graph.class).getNodes());
        assertEquals(store.getAllEdges().getCount(), store.getGraph(Graph.class).getAllEdges().getCount());
=======
    public void testAdditionalEdgeField()
    {
        GraphExtension extStorage = new GraphExtension()
        {
            @Override
            public boolean isRequireNodeField()
            {
                return false;
            }

            @Override
            public boolean isRequireEdgeField()
            {
                return true;
            }

            @Override
            public int getDefaultNodeFieldValue()
            {
                throw new UnsupportedOperationException("Not supported.");
            }

            @Override
            public int getDefaultEdgeFieldValue()
            {
                return 2;
            }

            @Override
            public void init( GraphStorage graph )
            {
            }

            @Override
            public void setSegmentSize( int bytes )
            {

            }

            @Override
            public GraphExtension copyTo( GraphExtension extStorage )
            {
                return this;
            }

            @Override
            public boolean loadExisting()
            {
                return true;
            }

            @Override
            public GraphExtension create( long byteCount )
            {
                return this;
            }

            @Override
            public void flush()
            {
            }

            @Override
            public void close()
            {
            }

            @Override
            public boolean isClosed()
            {
                return false;
            }

            @Override
            public long getCapacity()
            {
                return 0;
            }
        };

        GraphHopperStorage storage = new GraphHopperStorage(new RAMDirectory(), encodingManager, false, extStorage);
        storage.create(1000);
        EdgeIteratorState iter = storage.edge(0, 1, 10, true);

        assertEquals(extStorage.getDefaultEdgeFieldValue(), iter.getAdditionalField());
    }
    
    @Test
    public void testAllEdgesIter() {
        GraphStorage storage = createGraph();
        
        storage.getAllEdges();
>>>>>>> 9e4cf23f
    }
}<|MERGE_RESOLUTION|>--- conflicted
+++ resolved
@@ -85,7 +85,7 @@
         graph.edge(1, 2, 120, false);
 
         iter1.setName("named street1");
-        iter2.setName("named street2");        
+        iter2.setName("named street2");
 
         checkGraph(graph);
         graph.flush();
@@ -102,21 +102,21 @@
         graph.edge(3, 4, 123, true).setWayGeometry(Helper.createPointList3D(4.4, 5.5, 0, 6.6, 7.7, 0));
         checkGraph(graph);
     }
-    
+
     @Test
     public void testSave_and_Freeze() throws IOException
     {
         graph = newGHStorage(new RAMDirectory(defaultGraphLoc, true), true).create(defaultSize);
         graph.edge(1, 0);
         graph.freeze();
-        
+
         graph.flush();
         graph.close();
 
         graph = newGHStorage(new MMapDirectory(defaultGraphLoc), true);
         assertTrue(graph.loadExisting());
         assertEquals(2, graph.getNodes());
-        assertTrue(graph.isFrozen());        
+        assertTrue(graph.isFrozen());
     }
 
     protected void checkGraph( Graph g )
@@ -231,13 +231,13 @@
     }
 
     @Test
-<<<<<<< HEAD
     public void testIdentical()
     {
         GraphHopperStorage store = new GraphHopperStorage(new RAMDirectory(), encodingManager, true);
         assertEquals(store.getNodes(), store.getGraph(Graph.class).getNodes());
         assertEquals(store.getAllEdges().getCount(), store.getGraph(Graph.class).getAllEdges().getCount());
-=======
+    }
+
     public void testAdditionalEdgeField()
     {
         GraphExtension extStorage = new GraphExtension()
@@ -267,7 +267,7 @@
             }
 
             @Override
-            public void init( GraphStorage graph )
+            public void init( Graph graph, Directory dir )
             {
             }
 
@@ -318,18 +318,10 @@
             }
         };
 
-        GraphHopperStorage storage = new GraphHopperStorage(new RAMDirectory(), encodingManager, false, extStorage);
+        GraphHopperStorage storage = new GraphHopperStorage(false, new RAMDirectory(), encodingManager, false, extStorage);
         storage.create(1000);
         EdgeIteratorState iter = storage.edge(0, 1, 10, true);
 
         assertEquals(extStorage.getDefaultEdgeFieldValue(), iter.getAdditionalField());
     }
-    
-    @Test
-    public void testAllEdgesIter() {
-        GraphStorage storage = createGraph();
-        
-        storage.getAllEdges();
->>>>>>> 9e4cf23f
-    }
 }